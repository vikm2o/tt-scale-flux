import os
import sys
import json
import base64
import typing_extensions as typing
from typing import Union, List, Dict, Any
from PIL import Image
from concurrent.futures import ThreadPoolExecutor, as_completed
import anthropic

current_dir = os.path.dirname(os.path.abspath(__file__))
root_dir = os.path.abspath(os.path.join(current_dir, ".."))

sys.path.insert(0, current_dir)
sys.path.insert(0, root_dir)

from base_verifier import BaseVerifier
from utils import convert_to_bytes, image_to_base64


class Score(typing.TypedDict):
    explanation: str
    score: float


class Grading(typing.TypedDict):
    accuracy_to_prompt: Score
    creativity_and_originality: Score
    visual_quality_and_realism: Score
    consistency_and_cohesion: Score
    emotional_or_thematic_resonance: Score
    anatomical_correctness: Score
    overall_score: Score


class ClaudeVerifier(BaseVerifier):
    SUPPORTED_METRIC_CHOICES = [
        "accuracy_to_prompt",
        "creativity_and_originality",
        "visual_quality_and_realism",
        "consistency_and_cohesion",
        "emotional_or_thematic_resonance",
        "anatomical_correctness",
        "overall_score",
    ]

    def __init__(self, seed=1994, model_name="claude-3-7-sonnet-20250219", **kwargs):
        super().__init__(seed=seed, prompt_path=kwargs.pop("prompt_path", None))
        self.client = anthropic.Anthropic(api_key=os.getenv("ANTHROPIC_API_KEY"))
        self.sample_files = kwargs.pop("sample_files", None)

        print(f"Sample files: {self.sample_files}")
        # Set system prompt
        self.system_prompt = self.verifier_prompt
        
        # Store example content separately
        self.example_content = None
        if self.sample_files is not None:
            # Build example content message with images
            self.example_images = []
            for sample_file in self.sample_files:
                # Read the image file
                with open(sample_file, "rb") as f:
                    image_data = f.read()
                # Convert to base64
                image_b64 = base64.b64encode(image_data).decode("utf-8")
                self.example_images.append({
                    "type": "image",
                    "source": {
                        "type": "base64",
                        "media_type": "image/png",
                        "data": image_b64
                    }
                })
        
        self.model_name = model_name
        self.max_tokens = kwargs.pop("max_new_tokens", 4096)
        self.temperature = kwargs.pop("temperature", 0.0)
    def parse_json(self,s):
        s = s[next(idx for idx, c in enumerate(s) if c in "{["):]
        try:
            return json.loads(s)
        except json.JSONDecodeError as e:
            return json.loads(s[:e.pos])
    
    def prepare_inputs(self, images: Union[List[Image.Image], Image.Image], prompts: Union[List[str], str], **kwargs):
        """Prepare inputs for the API from given prompts and images."""
        inputs = []
        images = images if isinstance(images, list) else [images]
        prompts = prompts if isinstance(prompts, list) else [prompts]
        
        for prompt, image in zip(prompts, images):
            # Convert image to base64
            if isinstance(image, str):  # If it's a file path
                with open(image, "rb") as img_file:
                    img_data = img_file.read()
                img_b64 = base64.b64encode(img_data).decode("utf-8")
            else:  # If it's a PIL Image
                import io
                buffer = io.BytesIO()
                image.save(buffer, format="PNG")
                img_b64 = base64.b64encode(buffer.getvalue()).decode("utf-8")
            
            # Create message content
            content = [
                {"type": "text", "text": prompt},
                {
                    "type": "image",
                    "source": {
                        "type": "base64",
                        "media_type": "image/png",
                        "data": img_b64
                    }
                }
            ]
            inputs.append(content)
        
        return inputs

    def score(self, inputs, **kwargs) -> list[dict[str, float]]:
        def call_claude_api(content):
            messages = []
            
            # Add examples if available
            if self.example_images:
                example_content = []
                # Add images
                for img in self.example_images:
                    example_content.append(img)
                # Add text
                example_content.append({"type": "text", "text": "These are example images to check for anatomical correctness."})
                
                messages.append({"role": "user", "content": example_content})
                messages.append({
                    "role": "assistant", 
                    "content": "I'll use these examples as reference for my evaluation of anatomical correctness."
                })
            
            # Add current content to evaluate
            messages.append({"role": "user", "content": content})
            
            # Modify system prompt to request JSON format
            system_prompt = self.system_prompt
            if not "JSON" in system_prompt and not "json" in system_prompt:
                system_prompt += "\nPlease format your response as a valid JSON object."
            
            try:
                # Try with different parameter options based on SDK version
                try:
                    response = self.client.messages.create(
                        model=self.model_name,
                        max_tokens=self.max_tokens,
                        system=system_prompt,
                        messages=messages,
                        temperature=self.temperature,
                        # Remove response_format parameter that's causing the error
                    )
                except TypeError:
                    # If that fails, try an alternative approach for older SDK versions
                    import anthropic
                    # Print SDK version for debugging
                    print(f"Using Anthropic SDK version: {anthropic.__version__}")
                    
                    response = self.client.messages.create(
                        model=self.model_name,
                        max_tokens=self.max_tokens,
                        system=system_prompt,
                        messages=messages,
                        temperature=self.temperature,
                    )
                
                # Parse the JSON response
                try:
                    # Add debug print to see raw response
                    print(f"Raw response content: {response.content}")
                    
                    # Check if response has content
                    if not response.content or len(response.content) == 0:
                        print("Empty response received from Claude API")
                        return None
                    
                    # Check the structure of the response
                    content_text = response.content[0].text
                    print(f"Content text: {content_text}")
                    
                    # Only try to parse if we have content
                    if content_text and content_text.strip():
                        json_response = json.loads(content_text)
                        print(f"Parsed response: {json_response}")
                        return json_response
                    else:
                        print("Empty content text in response")
                        return None
                except Exception as e:
                    print(f"Error parsing Claude response: {e}")
                    print(f"Raw response type: {type(response)}")
                    print(f"Raw response content: {response.content}")
                    
                    # Try to return the raw text if JSON parsing fails
                    try:
                        return {"raw_text": response.content[0].text}
                    except:
                        return None
                    
            except Exception as e:
                print(f"Error calling Claude API: {e}")
                return None

        results = []
        max_workers = min(len(inputs), 4)  # Limit concurrency
        with ThreadPoolExecutor(max_workers=max_workers) as executor:
            futures = [executor.submit(call_claude_api, input_content) for input_content in inputs]
            for future in as_completed(futures):
                try:
<<<<<<< HEAD
                    result = self.parse_json(future.result())
=======
                    result = future.result()
                    print(f"Result: {result}")
>>>>>>> 0edb702a
                    if result:
                        results.append(result)
                except Exception as e:
                    print(f"An error occurred during API call: {e}")
        
        return results


# Define inputs
if __name__ == "__main__":
    verifier = ClaudeVerifier()
    image_urls = [
        (
            "realistic photo a shiny black SUV car with a mountain in the background.",
            "https://huggingface.co/datasets/sayakpaul/sample-datasets/resolve/main/flux-edit-artifacts/assets/car.jpg",
        ),
        (
            "photo a green and funny creature standing in front a lightweight forest.",
            "https://huggingface.co/datasets/sayakpaul/sample-datasets/resolve/main/flux-edit-artifacts/assets/green_creature.jpg",
        ),
    ]

    prompts = []
    images = []
    for text, path_or_url in image_urls:
        prompts.append(text)
        images.append(path_or_url)

    inputs = verifier.prepare_inputs(images=images, prompts=prompts)
    response = verifier.score(inputs)

    with open("claude_results.json", "w") as f:
        json.dump(response, f)

    print(json.dumps(response, indent=4))<|MERGE_RESOLUTION|>--- conflicted
+++ resolved
@@ -212,12 +212,8 @@
             futures = [executor.submit(call_claude_api, input_content) for input_content in inputs]
             for future in as_completed(futures):
                 try:
-<<<<<<< HEAD
                     result = self.parse_json(future.result())
-=======
-                    result = future.result()
                     print(f"Result: {result}")
->>>>>>> 0edb702a
                     if result:
                         results.append(result)
                 except Exception as e:
